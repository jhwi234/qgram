--- conflicted
+++ resolved
@@ -14,11 +14,8 @@
 from scipy.optimize import minimize
 import matplotlib.pyplot as plt
 from scipy.optimize import curve_fit
-<<<<<<< HEAD
 from scipy.optimize import minimize, Bounds
-=======
-
->>>>>>> e85dcdf4
+
 class CorpusLoader:
     """
     Load a corpus from NLTK or a local file/directory, optimized for performance.
@@ -386,43 +383,6 @@
             normalized_predicted = predicted / predicted.max()  # Normalize predictions
             return np.sum((normalized_freqs - normalized_predicted) ** 2)
 
-<<<<<<< HEAD
-        # Return the negative of the slope as alpha
-        return -slope
-    
-    def estimate_zipf_mandelbrot_params(self):
-        # Compute R[n] and R[n/2]
-        R_n = len(self.token_details)
-        R_n_2 = len(self.tokens) // 2
-
-        # Estimate Theta (θb)
-        theta_b = math.log2(R_n / R_n_2) if R_n_2 > 0 else 0
-
-        # Define r(k) calculation method
-        def r_k(qb, theta_b, k, R_n):
-            alpha_b = 1 / theta_b
-            c = (sum(1 / ((i + qb) ** alpha_b) for i in range(1, R_n + 1))) ** -1
-            return sum(c / ((i + qb) ** alpha_b) for i in range(1, k + 1))
-
-        # Objective function for optimization
-        def objective_function(qb):
-            r_n_estimated = r_k(qb[0], theta_b, R_n, R_n)
-            return (r_n_estimated - R_n) ** 2
-
-        # Initial guess and bounds for q
-        initial_guess = [0.0]
-        bounds = [(-1.0, 20.0)]
-
-        # Optimization using SciPy's minimize function
-        result = minimize(objective_function, initial_guess, bounds=bounds, method='L-BFGS-B')
-
-        if result.success:
-            qb = result.x[0]
-        else:
-            raise ValueError("Optimization failed")
-
-        return theta_b, qb
-=======
         # Adaptive initial parameters if not provided
         if initial_params is None:
             initial_params = [2.7, 1.0]  # Empirical initial values
@@ -478,7 +438,6 @@
         plt.legend()
         plt.grid(True)
         plt.show()
->>>>>>> e85dcdf4
 
 class ZipfianAnalysis(BasicCorpusAnalyzer):
     def __init__(self, tokens):
