# Standard library imports
import concurrent.futures
import heapq
import logging
import random
import re
import subprocess
from collections import defaultdict
from concurrent.futures.thread import ThreadPoolExecutor
from datetime import datetime
from functools import lru_cache
from pathlib import Path

# Third-party imports
import kenlm
import numpy as np
import nltk
from nltk.corpus import brown, cmudict
from retry import retry
import csv

logging.basicConfig(level=logging.INFO)
split_pattern = re.compile(r"[-\s]")
<<<<<<< HEAD
clean_pattern = re.compile(r'\b[a-zA-Z]{3,}\b')
=======
clean_pattern = re.compile(r'\b[a-zA-Z]{4,}\b')
>>>>>>> a7e02c80

@retry(subprocess.CalledProcessError, tries=3, delay=2)
def model_task(corpus_name, q, corpus_path, model_directory):
    arpa_file = model_directory / f'{corpus_name}_{q}gram.arpa'
    binary_file = model_directory / f'{corpus_name}_{q}gram.klm'

    try:
        subprocess.run(
            ['lmplz', '--discount_fallback', '-o', str(q), '--text', str(corpus_path), '--arpa', str(arpa_file)],
            check=True, stdout=subprocess.DEVNULL, stderr=subprocess.DEVNULL
        )
        subprocess.run(
            ['build_binary', '-s', str(arpa_file), str(binary_file)],
            check=True, stdout=subprocess.DEVNULL, stderr=subprocess.DEVNULL
        )
        return q, str(binary_file)
    except subprocess.CalledProcessError as e:
        logging.error(f"Attempt to generate/load the model for {q}-gram failed: {e}")
        raise
class LanguageModel:

    def __init__(self, q_range=(1, 7)):
        self.q_range = range(q_range[0], q_range[1] + 1)
        self.models = {}
        self.corpora = {
            'brown': set(),
            'cmu': set(),
            'clmet3': set()
        }
        self.formatted_corpora_cache = {}
        self.test_set = {}
        self.training_corpora = {}
<<<<<<< HEAD
        self.loaded_corpora = False 

    def clean_text(self, text: str) -> set[str]:
        # Using regular expressions to remove non-alphabetic characters and split words
        words = clean_pattern.findall(split_pattern.sub(' ', text))
        # Convert to lowercase
        return {word.lower() for word in words}

    def load_text_corpus(self, file_path: str) -> set[str]:
        with open(file_path, 'r', encoding='utf-8') as file:
            text = file.read()
        return self.clean_text(text)

    def load_nltk_corpus(self, corpus_name: str) -> set[str]:
        nltk.download(corpus_name)
        if corpus_name == 'cmudict':
            entries = getattr(nltk.corpus, corpus_name).entries()
            text = ' '.join(word for word, _ in entries)
        else:
            text = ' '.join(getattr(nltk.corpus, corpus_name).words())
        return self.clean_text(text)
=======
        self.loaded_corpora = False

    def load_text_corpus(self, file_path: str) -> set[str]:
        def generate_words():
            with open(file_path, 'r', encoding='utf-8') as file:
                for line in file:
                    for match in clean_pattern.finditer(line.lower()):
                        yield match.group()

        return set(generate_words())
>>>>>>> a7e02c80

    def load_corpora(self, use_test_set: bool = True):
        if not self.loaded_corpora:
            self.download_nltk_resources()
            self.corpora['cmu'] = self.load_nltk_corpus('cmudict')
            self.corpora['brown'] = self.load_nltk_corpus('brown')
            self.corpora['clmet3'] = self.load_text_corpus('CLMET3_words.txt')
            self.loaded_corpora = True
            if use_test_set:
                self.prepare_test_set()

<<<<<<< HEAD
=======
    def load_nltk_corpus(self, corpus_name: str) -> set[str]:
        nltk.download(corpus_name)
        if corpus_name == 'cmudict':
            entries = getattr(nltk.corpus, corpus_name).entries()
            words = [word for word, _ in entries]
        else:
            words = getattr(nltk.corpus, corpus_name).words()

        return {match.group()
                for word in words if isinstance(word, str)
                for match in clean_pattern.finditer(word.lower())}

>>>>>>> a7e02c80
    def download_nltk_resources(self):
        resources = ['cmudict', 'brown']
        for resource in resources:
            resource_id = f'corpora/{resource}'
            try:
                nltk.data.find(resource_id)
            except LookupError:
                logging.info(f"Downloading NLTK resource: {resource}")
                nltk.download(resource)
        self.__class__.nltk_resources_downloaded = True

    def replace_random_letter(self, word):
        """
        Instance method to replace a random letter in the word with an underscore '_'.
        This method now has access to the instance scope (self), 
        which allows it to use or modify instance variables if needed.
        """
        letter_index = np.random.randint(0, len(word))
        return ''.join([word[:letter_index], '_', word[letter_index+1:]])

<<<<<<< HEAD
    def prepare_test_set(self, test_set_size=None, test_set_proportion=None, training_set_size=None):
=======
    def prepare_test_set(self, n=30000):
>>>>>>> a7e02c80
        """
        Prepare test and training sets by randomly selecting words from the corpora.
        Either test_set_size or test_set_proportion should be provided. 
        If training_set_size is not provided, it defaults to the remaining words after test set selection.

        :param test_set_size: Absolute number of words in the test set (mutually exclusive with test_set_proportion).
        :param test_set_proportion: Proportion of the corpus to be used as the test set (between 0 and 1).
        :param training_set_size: Absolute number of words in the training set.
        """
        if test_set_proportion is not None and (test_set_size is not None or test_set_proportion <= 0 or test_set_proportion > 1):
            raise ValueError("Provide either a valid test_set_proportion (between 0 and 1) or test_set_size, but not both.")

        self.test_set = {}
        self.training_corpora = {corpus: set(words) for corpus, words in self.corpora.items()}

        for corpus_name, words in self.corpora.items():
            total_words = len(words)

            # Determine the size of the test set
            if test_set_proportion is not None:
                test_set_size = int(total_words * test_set_proportion)
            elif test_set_size is None or test_set_size > total_words:
                test_set_size = total_words

            # Convert set to list before sampling
            words_list = list(words)
            test_words = random.sample(words_list, test_set_size)

            # Assign randomly chosen words to the test set
            self.test_set[corpus_name] = {word: self.replace_random_letter(word) for word in test_words}

            # Create the training set by removing the test words from the corpus
            training_words = words - set(test_words)
            if training_set_size is not None and training_set_size < len(training_words):
                training_words = set(random.sample(list(training_words), training_set_size))
            
            self.training_corpora[corpus_name] = training_words

    def generate_formatted_corpus(self, corpus_name, path='formatted_corpus.txt', exclude_test_set=True):
        def format_corpus(words):
            return ' '.join(f'<w> {" ".join(word)} </w>' for word in words)

        words_to_format = self.corpora[corpus_name]
        if exclude_test_set and corpus_name in self.test_set:
            test_words = set(self.test_set[corpus_name].values())
            words_to_format = words_to_format - test_words

        formatted_corpus = format_corpus(words_to_format)
        corpus_path = Path(path)

        with corpus_path.open('w') as f:
            f.write(formatted_corpus)

        return path
    
    def generate_and_load_models(self, corpus_name, corpus_path):
        self.models[corpus_name] = {}
        model_directory = Path(f'{corpus_name}_models')
        model_directory.mkdir(parents=True, exist_ok=True)

        for q in self.q_range:
            _, binary_file = model_task(corpus_name, q, corpus_path, model_directory)
            if binary_file:
                self.models[corpus_name][q] = kenlm.Model(binary_file)
<<<<<<< HEAD
                logging.info(f"Model for {q}-gram loaded for {corpus_name} corpus using {highest_q}-gram model.")

    # @lru_cache(maxsize=1000)
    def cached_score(self, model, sequence):
        return model.score(sequence, bos=False, eos=False)
=======
                logging.info(f"Model for {q}-gram loaded for {corpus_name} corpus.")
>>>>>>> a7e02c80

    def predict_missing_letter(self, corpus_name, oov_word):
            missing_letter_index = oov_word.index('_')
            log_probabilities = {letter: [] for letter in 'abcdefghijklmnopqrstuvwxyzæœ'}
            entropy_weights = []
            boundary_start = '<w> ' if missing_letter_index == 0 else ''
            boundary_end = ' </w>' if missing_letter_index == len(oov_word) - 1 else ''
            oov_word_with_boundaries = f"{boundary_start}{oov_word}{boundary_end}"
            for q in self.q_range:
                # q-grams are character grams
                if q not in self.models[corpus_name]:
                    print(f"No model found for {q}-grams in {corpus_name} corpus.")
                    continue
                model = self.models[corpus_name][q]
                # Prepare contexts based on the current q value, ensuring not to exceed bounds
                left_size = min(missing_letter_index, q - 1)
                right_size = min(len(oov_word) - missing_letter_index - 1, q - 1)
                left_context = oov_word_with_boundaries[max(0, missing_letter_index - left_size + len(boundary_start)):missing_letter_index + len(boundary_start)]
                right_context = oov_word_with_boundaries[missing_letter_index + len(boundary_start) + 1:missing_letter_index + len(boundary_start) + 1 + right_size]
                # Ensure there are no extra spaces before or after the context
                left_context = left_context.strip()
                right_context = right_context.strip()
                # Joining contexts with spaces as they would appear in the corpus
                left_context_joined = ' '.join(left_context)
                right_context_joined = ' '.join(right_context)
                # Calculate entropy for the current context
                entropy = -sum(model.score(left_context_joined + ' ' + c + ' ' + right_context_joined)
                            for c in 'abcdefghijklmnopqrstuvwxyzæœ')
                entropy_weights.append(entropy)
                for letter in 'abcdefghijklmnopqrstuvwxyzæœ':
                    # Create the full sequence with the candidate letter filled in
                    full_sequence = f"{left_context_joined} {letter} {right_context_joined}".strip()
                    # Get the log score for the full sequence
                    log_prob_full = model.score(full_sequence)
                    log_probabilities[letter].append(log_prob_full)
            # Normalize entropy weights
            entropy_weights = np.exp(entropy_weights - np.max(entropy_weights))
            entropy_weights /= entropy_weights.sum()
            # Now average the log probabilities across all q values with entropy weights
            averaged_log_probabilities = {}
            for letter, log_probs_list in log_probabilities.items():
                if log_probs_list:
                    # Weighted sum of log probabilities using entropy weights
                    weighted_log_probs = np.sum([entropy_weights[i] * log_probs
                                                for i, log_probs in enumerate(log_probs_list)], axis=0)
                    averaged_log_probabilities[letter] = weighted_log_probs
            # Apply heapq.nlargest to find the top log probabilities
            top_log_predictions = heapq.nlargest(3, averaged_log_probabilities.items(), key=lambda item: item[1])
            # Convert only the top log probabilities to probabilities
            top_predictions = [(letter, np.exp(log_prob)) for letter, log_prob in top_log_predictions]
            # Return predictions with probabilities
            return top_predictions

<<<<<<< HEAD
    def calculate_letter_probabilities(self, corpus_name):
        if corpus_name not in self.models:
            raise ValueError(f"No model loaded for corpus: {corpus_name}")

        model = self.models[corpus_name][max(self.q_range)]  # Using the highest q-gram model

        # Define the set of letters you want to score
        letters = 'abcdefghijklmnopqrstuvwxyzæœ'

        # Query KenLM for each letter's log likelihood
        letter_log_likelihoods = {letter: model.score(letter, bos=False, eos=False) for letter in letters}

        # Convert log likelihoods to probabilities
        total_log_prob = np.log(sum(np.exp(log_likelihood) for log_likelihood in letter_log_likelihoods.values()))
        letter_probabilities = {letter: np.exp(log_likelihood - total_log_prob) for letter, log_likelihood in letter_log_likelihoods.items()}

        return letter_probabilities

    def pmi_predict_missing_letter(self, corpus_name, oov_word, letter_probabilities):
        missing_letter_index = oov_word.index('_')
        log_probabilities = {letter: [] for letter in 'abcdefghijklmnopqrstuvwxyzæœ'}
        pmi_weights = []

        boundary_start = '<w> ' if missing_letter_index == 0 else ''
        boundary_end = ' </w>' if missing_letter_index == len(oov_word) - 1 else ''
        oov_word_with_boundaries = f"{boundary_start}{oov_word}{boundary_end}"

        for q in self.q_range:
            if q not in self.models[corpus_name]:
                print(f"No model found for {q}-grams in {corpus_name} corpus.")
                continue
            model = self.models[corpus_name][q]

            # Prepare contexts based on the current q value, ensuring not to exceed bounds
            left_size = min(missing_letter_index, q - 1)
            right_size = min(len(oov_word) - missing_letter_index - 1, q - 1)

            left_context = oov_word_with_boundaries[max(0, missing_letter_index - left_size + len(boundary_start)):missing_letter_index + len(boundary_start)]
            right_context = oov_word_with_boundaries[missing_letter_index + len(boundary_start) + 1:missing_letter_index + len(boundary_start) + 1 + right_size]

            # Ensure there are no extra spaces before or after the context
            left_context = left_context.strip()
            right_context = right_context.strip()

            # Joining contexts with spaces as they would appear in the corpus
            left_context_joined = ' '.join(left_context)
            right_context_joined = ' '.join(right_context)

            # Initialize pmi_weights for this q-gram size
            pmi_weights_for_q = []

            for letter in 'abcdefghijklmnopqrstuvwxyzæœ':
                full_sequence = f"{left_context_joined} {letter} {right_context_joined}".strip()
                p_xy = np.exp(self.cached_score(model, full_sequence))
                p_x = np.exp(self.cached_score(model, left_context_joined + ' ' + right_context_joined))
                p_y = 1 / 27  # Assuming uniform distribution for simplicity

                # Compute PMI, guard against log(0) by max with a very small number near zero
                pmi = np.log(max(p_xy / (p_x * p_y), 1e-10))
                pmi = max(pmi, 0)  # Positive PMI only
                pmi_weights_for_q.append(pmi)

                log_probabilities[letter].append(self.cached_score(model, full_sequence))

            # Normalize the PMI weights for this q
            pmi_weights_for_q = np.array(pmi_weights_for_q)
            pmi_weights_for_q -= np.min(pmi_weights_for_q)
            pmi_weights_for_q = np.exp(pmi_weights_for_q)
            pmi_weights_for_q /= pmi_weights_for_q.sum()

            # Add these PMI weights to the overall list
            pmi_weights.append(pmi_weights_for_q)

        # Normalize across all q values after the main loop
        pmi_weights = np.concatenate(pmi_weights)  # This assumes each sublist has the same length
        pmi_weights -= np.min(pmi_weights)
        pmi_weights = np.exp(pmi_weights)
        pmi_weights /= pmi_weights.sum()

        # Now average the log probabilities across all q values with PPMI weights
        averaged_log_probabilities = {}
        for letter, log_probs_list in log_probabilities.items():
            if log_probs_list:
                # Ensure pmi_weights are matched correctly to log_probs_list
                weighted_log_probs = np.sum(np.array(log_probs_list) * pmi_weights[:len(log_probs_list)])
                averaged_log_probabilities[letter] = weighted_log_probs
                # Trim the used weights
                pmi_weights = pmi_weights[len(log_probs_list):]

        # Apply heapq.nlargest to find the top log probabilities
        top_log_predictions = heapq.nlargest(3, averaged_log_probabilities.items(), key=lambda item: item[1])

        # Convert only the top log probabilities to probabilities
        top_predictions = [(letter, np.exp(log_prob)) for letter, log_prob in top_log_predictions]

        # Return predictions with probabilities
        return top_predictions

=======
>>>>>>> a7e02c80
    def calculate_metrics(self, true_positives, false_positives, false_negatives):
        """
        Calculate precision and recall from true positives, false positives, and false negatives.
        """
        precision = 0.0
        recall = 0.0
        
        if true_positives + false_positives > 0:
            precision = true_positives / (true_positives + false_positives)
        
        if true_positives + false_negatives > 0:
            recall = true_positives / (true_positives + false_negatives)
        
        return precision, recall

    def evaluate_predictions(self, iteration_number):
        """
        Evaluate predictions for each corpus in the test set.
        """
        today = datetime.now().strftime('%Y%m%d')
        results = {}

        for corpus_name, test_words in self.test_set.items():
            correct = {1: 0, 2: 0, 3: 0}
            true_positives = 0
            false_positives = 0
            false_negatives = 0
            result_lines = []
            test_results = []

            # Create directory before the loop
            directory = Path(f"./results/{corpus_name}")
            directory.mkdir(parents=True, exist_ok=True)

            for original_word, test_word in test_words.items():
                # predictions = self.predict_missing_letter(corpus_name, test_word, self.calculate_letter_probabilities(corpus_name))
                predictions = self.predict_missing_letter(corpus_name, test_word)
                correct_letter = original_word[test_word.index('_')]

                top_predictions = [p[0] for p in predictions][:3]
                found_at_rank = None

                for rank, pred in enumerate(top_predictions, start=1):
                    if pred == correct_letter:
                        found_at_rank = rank
                        break

                if found_at_rank:
                    for i in range(found_at_rank, 4):
                        correct[i] += 1
                    if found_at_rank == 1:
                        true_positives += 1
                else:
                    false_negatives += 1

                # False positives are only counted when the top prediction is incorrect
                if found_at_rank != 1:
                    false_positives += 1

                result_lines.append(
                    f"Iteration: {iteration_number}\n"
                    f"Test Word: {test_word}\n"
                    f"Correct Word: {original_word}\n"
                    "Top 3 Predictions:\n" +
                    "".join(f"Rank {rank}: '{letter}' with probability {prob:.5f}\n"
                            for rank, (letter, prob) in enumerate(predictions, 1) if rank <= 3)
                )
                test_results.append({
                    'corpus': corpus_name,
                    'test_word': test_word,
                    'correct_word': original_word,
                    'top_predictions': top_predictions,
                    'confidence_scores': [p[1] for p in predictions][:3],
                    'found_at_rank': found_at_rank
                })

            # Calculate precision and recall
            precision, recall = self.calculate_metrics(true_positives, false_positives, false_negatives)

            # Calculate accuracies
            total_words = len(test_words)
            results[corpus_name] = {
                'top1': correct[1] / total_words,
                'top2': correct[2] / total_words,
                'top3': correct[3] / total_words,
                'precision': precision,
                'recall': recall
            }

            # Write all results to file for this corpus
            results_file = Path(f"./results/{corpus_name}/results_{today}.txt")
            with results_file.open('a') as f:
                f.write("\n\n".join(result_lines) + "\n\n")
            
            self.generate_csv_report(corpus_name, test_results)

        return results

    def generate_csv_report(self, corpus_name, test_results):
        today = datetime.now().strftime('%Y%m%d')
        csv_filename = f"./results/{corpus_name}/csv_report_{today}.csv"

        with open(csv_filename, 'a', newline='') as csvfile:
            fieldnames = ['Corpus', 'q_range', 'Test Word', 'Correct Word', '1st Top Letter', '1st Confidence Score',
                        '2nd Top Letter', '2nd Confidence Score', '3rd Top Letter', '3rd Confidence Score',
                        'Top Prediction Correct', 'Correct in Top 3']
            writer = csv.DictWriter(csvfile, fieldnames=fieldnames)

            # Write header only if file is empty (i.e., at the start of the first iteration)
            if csvfile.tell() == 0:
                writer.writeheader()

            for result in test_results:
                writer.writerow({
                    'Corpus': corpus_name,
                    'q_range': f'{self.q_range.start}-{self.q_range.stop - 1}',
                    'Test Word': result['test_word'],
                    'Correct Word': result['correct_word'],
                    '1st Top Letter': result['top_predictions'][0] if result['top_predictions'] else None,
                    '1st Confidence Score': result['confidence_scores'][0] if result['confidence_scores'] else None,
                    '2nd Top Letter': result['top_predictions'][1] if len(result['top_predictions']) > 1 else None,
                    '2nd Confidence Score': result['confidence_scores'][1] if len(result['confidence_scores']) > 1 else None,
                    '3rd Top Letter': result['top_predictions'][2] if len(result['top_predictions']) > 2 else None,
                    '3rd Confidence Score': result['confidence_scores'][2] if len(result['confidence_scores']) > 2 else None,
                    'Top Prediction Correct': 'Yes' if result['found_at_rank'] == 1 else 'No',
                    'Correct in Top 3': 'Yes' if result['found_at_rank'] is not None else 'No'
                })
    def save_words_to_file(self, words, file_path):
        """
        Save a set of words to a file, one word per line.
        """
        with open(file_path, 'w') as file:
            for word in words:
                file.write(word + '\n')

    def save_training_and_test_words(self, iteration_number):
        for corpus_name in self.corpora:
            training_file_path = Path(f'./results/{corpus_name}_training_words_iteration_{iteration_number}.txt')
            test_file_path = Path(f'./results/{corpus_name}_test_words_iteration_{iteration_number}.txt')

            training_file_path.parent.mkdir(parents=True, exist_ok=True)
            test_file_path.parent.mkdir(parents=True, exist_ok=True)

            if training_file_path.exists():
                print(f"Overwriting existing file for {corpus_name} training data, iteration {iteration_number}")
            self.save_words_to_file(self.training_corpora[corpus_name], training_file_path)

            if test_file_path.exists():
                print(f"Overwriting existing file for {corpus_name} test data, iteration {iteration_number}")
            self.save_words_to_file(set(self.test_set[corpus_name].values()), test_file_path)

            print(f"Saved training and test words for {corpus_name} corpus, iteration {iteration_number}")

def save_results_to_file(results, iteration, folder="results"):
    folder_path = Path(folder)
    folder_path.mkdir(parents=True, exist_ok=True)
    
    today = datetime.now().strftime("%Y%m%d")
    filename = f"results_iteration_{iteration}_{today}.txt"
    filepath = folder_path / filename
    
    lines = []
    for corpus_name, accuracies in results.items():
        lines.append(f"{corpus_name.capitalize()} Corpus:\n")
        lines.extend(f"  {acc_type.upper()} Accuracy: {acc_value:.2%}\n" for acc_type, acc_value in accuracies.items())
        lines.append("\n")
    
    content = ''.join(lines)
    filepath.write_text(content)
    
    print(f"Results saved to {filepath}")

def print_predictions(word: str, predictions: list[tuple[str, float]]):
    logger = logging.getLogger(__name__)

    logger.info(f"Word: {word}")
    
    # Calculate total probability of top 3 to normalize and show as percentages
    total_prob = sum(prob for _, prob in predictions)
    if total_prob == 0:
        logger.info("No predictions to display.")
        return

    for rank, (letter, prob) in enumerate(predictions, 1):
        percentage = (prob / total_prob) * 100
        logger.info(f"Rank {rank}: '{letter}' with {percentage:.2f}% of the top 3 confidence")

def print_accuracies(accuracies, prefix=""):
    print(f"{prefix}: ")
    for corpus_name, corpus_accuracies in accuracies.items():
        print(f"{corpus_name.capitalize()} Corpus:")
        for acc_type, acc_value in corpus_accuracies.items():
            print(f"  {acc_type.upper()} Accuracy: {acc_value:.2%}")
        print()

def accumulate_accuracies(source, target):
    for corpus_name, accuracy in source.items():
        for acc_type, acc_value in accuracy.items():
            target[corpus_name][acc_type] += acc_value

def calculate_average_accuracies(total_accuracy, iterations):
    return {
        corpus_name: {
            acc_type: acc_value / iterations
            for acc_type, acc_value in acc_types.items()
        }
        for corpus_name, acc_types in total_accuracy.items()
    }

<<<<<<< HEAD
def main_iteration(lm, formatted_corpus_paths, total_accuracy, iteration, test_set_params):
    # Unpack test_set_params
    lm.prepare_test_set(**test_set_params)
=======
def check_data_leakage(training_corpora, test_set):
    for corpus_name, test_words in test_set.items():
        training_words = training_corpora[corpus_name]
        for test_word in test_words.values():
            assert test_word not in training_words, f"Data leakage detected in {corpus_name}: {test_word} found in training data"

def main_iteration(lm, corpora, total_accuracy, iteration):
    lm.prepare_test_set()
    check_data_leakage(lm.training_corpora, lm.test_set)
    lm.save_training_and_test_words(iteration)

    formatted_corpus_paths = {corpus_name: lm.generate_formatted_corpus(corpus_name, path=f'{corpus_name}_formatted_corpus.txt') for corpus_name in corpora}
>>>>>>> a7e02c80

    with ThreadPoolExecutor() as executor:
        futures = {executor.submit(lm.generate_and_load_models, corpus_name, corpus_path): corpus_name for corpus_name, corpus_path in formatted_corpus_paths.items()}

        for future in concurrent.futures.as_completed(futures):
            corpus_name = futures[future]
            try:
                future.result()
            except Exception as exc:
                logging.error(f"{corpus_name} generated an exception: {exc}")

    accuracies = lm.evaluate_predictions(iteration)
    print_accuracies(accuracies, f"Iteration {iteration}")
    accumulate_accuracies(accuracies, total_accuracy)
    save_results_to_file(accuracies, iteration)

def main():
    random.seed(42)
    np.random.seed(42)
    iterations = 10
    corpora = ['brown', 'cmu', 'clmet3']

    # Parameters for preparing the test set
    test_set_params = {
        'test_set_size': None,  # or specify an integer
        'test_set_proportion': 0.5,  # for example, 10% of the corpus
        'training_set_size': None  # or specify an integer
    }

    total_accuracy = {corpus_name: {'top1': 0, 'top2': 0, 'top3': 0, 'precision': 0, 'recall': 0} for corpus_name in corpora}
    lm = LanguageModel(q_range=(6, 6))
    lm.load_corpora(use_test_set=False)

<<<<<<< HEAD


    formatted_corpus_paths = {
        corpus_name: lm.generate_formatted_corpus(corpus_name, path=f'{corpus_name}_formatted_corpus.txt')
        for corpus_name in corpora
    }

    for iteration in range(1, iterations + 1):
        main_iteration(lm, formatted_corpus_paths, total_accuracy, iteration, test_set_params)
=======
    for iteration in range(1, iterations + 1):
        main_iteration(lm, corpora, total_accuracy, iteration)
>>>>>>> a7e02c80

    averaged_accuracy = calculate_average_accuracies(total_accuracy, iterations)
    print_accuracies(averaged_accuracy, f"Averaged accuracy over {iterations} iterations")

if __name__ == "__main__":
    main()<|MERGE_RESOLUTION|>--- conflicted
+++ resolved
@@ -21,11 +21,7 @@
 
 logging.basicConfig(level=logging.INFO)
 split_pattern = re.compile(r"[-\s]")
-<<<<<<< HEAD
 clean_pattern = re.compile(r'\b[a-zA-Z]{3,}\b')
-=======
-clean_pattern = re.compile(r'\b[a-zA-Z]{4,}\b')
->>>>>>> a7e02c80
 
 @retry(subprocess.CalledProcessError, tries=3, delay=2)
 def model_task(corpus_name, q, corpus_path, model_directory):
@@ -58,8 +54,7 @@
         self.formatted_corpora_cache = {}
         self.test_set = {}
         self.training_corpora = {}
-<<<<<<< HEAD
-        self.loaded_corpora = False 
+        self.loaded_corpora = False
 
     def clean_text(self, text: str) -> set[str]:
         # Using regular expressions to remove non-alphabetic characters and split words
@@ -80,18 +75,6 @@
         else:
             text = ' '.join(getattr(nltk.corpus, corpus_name).words())
         return self.clean_text(text)
-=======
-        self.loaded_corpora = False
-
-    def load_text_corpus(self, file_path: str) -> set[str]:
-        def generate_words():
-            with open(file_path, 'r', encoding='utf-8') as file:
-                for line in file:
-                    for match in clean_pattern.finditer(line.lower()):
-                        yield match.group()
-
-        return set(generate_words())
->>>>>>> a7e02c80
 
     def load_corpora(self, use_test_set: bool = True):
         if not self.loaded_corpora:
@@ -103,8 +86,6 @@
             if use_test_set:
                 self.prepare_test_set()
 
-<<<<<<< HEAD
-=======
     def load_nltk_corpus(self, corpus_name: str) -> set[str]:
         nltk.download(corpus_name)
         if corpus_name == 'cmudict':
@@ -117,7 +98,6 @@
                 for word in words if isinstance(word, str)
                 for match in clean_pattern.finditer(word.lower())}
 
->>>>>>> a7e02c80
     def download_nltk_resources(self):
         resources = ['cmudict', 'brown']
         for resource in resources:
@@ -138,11 +118,7 @@
         letter_index = np.random.randint(0, len(word))
         return ''.join([word[:letter_index], '_', word[letter_index+1:]])
 
-<<<<<<< HEAD
-    def prepare_test_set(self, test_set_size=None, test_set_proportion=None, training_set_size=None):
-=======
     def prepare_test_set(self, n=30000):
->>>>>>> a7e02c80
         """
         Prepare test and training sets by randomly selecting words from the corpora.
         Either test_set_size or test_set_proportion should be provided. 
@@ -159,27 +135,11 @@
         self.training_corpora = {corpus: set(words) for corpus, words in self.corpora.items()}
 
         for corpus_name, words in self.corpora.items():
-            total_words = len(words)
-
-            # Determine the size of the test set
-            if test_set_proportion is not None:
-                test_set_size = int(total_words * test_set_proportion)
-            elif test_set_size is None or test_set_size > total_words:
-                test_set_size = total_words
-
-            # Convert set to list before sampling
-            words_list = list(words)
-            test_words = random.sample(words_list, test_set_size)
-
-            # Assign randomly chosen words to the test set
-            self.test_set[corpus_name] = {word: self.replace_random_letter(word) for word in test_words}
-
-            # Create the training set by removing the test words from the corpus
-            training_words = words - set(test_words)
-            if training_set_size is not None and training_set_size < len(training_words):
-                training_words = set(random.sample(list(training_words), training_set_size))
-            
-            self.training_corpora[corpus_name] = training_words
+            test_words = set(random.sample(list(words), n))
+            self.training_corpora[corpus_name] -= test_words
+            self.test_set[corpus_name] = {
+                word: self.replace_random_letter(word) for word in test_words
+            }
 
     def generate_formatted_corpus(self, corpus_name, path='formatted_corpus.txt', exclude_test_set=True):
         def format_corpus(words):
@@ -207,15 +167,7 @@
             _, binary_file = model_task(corpus_name, q, corpus_path, model_directory)
             if binary_file:
                 self.models[corpus_name][q] = kenlm.Model(binary_file)
-<<<<<<< HEAD
-                logging.info(f"Model for {q}-gram loaded for {corpus_name} corpus using {highest_q}-gram model.")
-
-    # @lru_cache(maxsize=1000)
-    def cached_score(self, model, sequence):
-        return model.score(sequence, bos=False, eos=False)
-=======
                 logging.info(f"Model for {q}-gram loaded for {corpus_name} corpus.")
->>>>>>> a7e02c80
 
     def predict_missing_letter(self, corpus_name, oov_word):
             missing_letter_index = oov_word.index('_')
@@ -269,107 +221,6 @@
             # Return predictions with probabilities
             return top_predictions
 
-<<<<<<< HEAD
-    def calculate_letter_probabilities(self, corpus_name):
-        if corpus_name not in self.models:
-            raise ValueError(f"No model loaded for corpus: {corpus_name}")
-
-        model = self.models[corpus_name][max(self.q_range)]  # Using the highest q-gram model
-
-        # Define the set of letters you want to score
-        letters = 'abcdefghijklmnopqrstuvwxyzæœ'
-
-        # Query KenLM for each letter's log likelihood
-        letter_log_likelihoods = {letter: model.score(letter, bos=False, eos=False) for letter in letters}
-
-        # Convert log likelihoods to probabilities
-        total_log_prob = np.log(sum(np.exp(log_likelihood) for log_likelihood in letter_log_likelihoods.values()))
-        letter_probabilities = {letter: np.exp(log_likelihood - total_log_prob) for letter, log_likelihood in letter_log_likelihoods.items()}
-
-        return letter_probabilities
-
-    def pmi_predict_missing_letter(self, corpus_name, oov_word, letter_probabilities):
-        missing_letter_index = oov_word.index('_')
-        log_probabilities = {letter: [] for letter in 'abcdefghijklmnopqrstuvwxyzæœ'}
-        pmi_weights = []
-
-        boundary_start = '<w> ' if missing_letter_index == 0 else ''
-        boundary_end = ' </w>' if missing_letter_index == len(oov_word) - 1 else ''
-        oov_word_with_boundaries = f"{boundary_start}{oov_word}{boundary_end}"
-
-        for q in self.q_range:
-            if q not in self.models[corpus_name]:
-                print(f"No model found for {q}-grams in {corpus_name} corpus.")
-                continue
-            model = self.models[corpus_name][q]
-
-            # Prepare contexts based on the current q value, ensuring not to exceed bounds
-            left_size = min(missing_letter_index, q - 1)
-            right_size = min(len(oov_word) - missing_letter_index - 1, q - 1)
-
-            left_context = oov_word_with_boundaries[max(0, missing_letter_index - left_size + len(boundary_start)):missing_letter_index + len(boundary_start)]
-            right_context = oov_word_with_boundaries[missing_letter_index + len(boundary_start) + 1:missing_letter_index + len(boundary_start) + 1 + right_size]
-
-            # Ensure there are no extra spaces before or after the context
-            left_context = left_context.strip()
-            right_context = right_context.strip()
-
-            # Joining contexts with spaces as they would appear in the corpus
-            left_context_joined = ' '.join(left_context)
-            right_context_joined = ' '.join(right_context)
-
-            # Initialize pmi_weights for this q-gram size
-            pmi_weights_for_q = []
-
-            for letter in 'abcdefghijklmnopqrstuvwxyzæœ':
-                full_sequence = f"{left_context_joined} {letter} {right_context_joined}".strip()
-                p_xy = np.exp(self.cached_score(model, full_sequence))
-                p_x = np.exp(self.cached_score(model, left_context_joined + ' ' + right_context_joined))
-                p_y = 1 / 27  # Assuming uniform distribution for simplicity
-
-                # Compute PMI, guard against log(0) by max with a very small number near zero
-                pmi = np.log(max(p_xy / (p_x * p_y), 1e-10))
-                pmi = max(pmi, 0)  # Positive PMI only
-                pmi_weights_for_q.append(pmi)
-
-                log_probabilities[letter].append(self.cached_score(model, full_sequence))
-
-            # Normalize the PMI weights for this q
-            pmi_weights_for_q = np.array(pmi_weights_for_q)
-            pmi_weights_for_q -= np.min(pmi_weights_for_q)
-            pmi_weights_for_q = np.exp(pmi_weights_for_q)
-            pmi_weights_for_q /= pmi_weights_for_q.sum()
-
-            # Add these PMI weights to the overall list
-            pmi_weights.append(pmi_weights_for_q)
-
-        # Normalize across all q values after the main loop
-        pmi_weights = np.concatenate(pmi_weights)  # This assumes each sublist has the same length
-        pmi_weights -= np.min(pmi_weights)
-        pmi_weights = np.exp(pmi_weights)
-        pmi_weights /= pmi_weights.sum()
-
-        # Now average the log probabilities across all q values with PPMI weights
-        averaged_log_probabilities = {}
-        for letter, log_probs_list in log_probabilities.items():
-            if log_probs_list:
-                # Ensure pmi_weights are matched correctly to log_probs_list
-                weighted_log_probs = np.sum(np.array(log_probs_list) * pmi_weights[:len(log_probs_list)])
-                averaged_log_probabilities[letter] = weighted_log_probs
-                # Trim the used weights
-                pmi_weights = pmi_weights[len(log_probs_list):]
-
-        # Apply heapq.nlargest to find the top log probabilities
-        top_log_predictions = heapq.nlargest(3, averaged_log_probabilities.items(), key=lambda item: item[1])
-
-        # Convert only the top log probabilities to probabilities
-        top_predictions = [(letter, np.exp(log_prob)) for letter, log_prob in top_log_predictions]
-
-        # Return predictions with probabilities
-        return top_predictions
-
-=======
->>>>>>> a7e02c80
     def calculate_metrics(self, true_positives, false_positives, false_negatives):
         """
         Calculate precision and recall from true positives, false positives, and false negatives.
@@ -579,11 +430,6 @@
         for corpus_name, acc_types in total_accuracy.items()
     }
 
-<<<<<<< HEAD
-def main_iteration(lm, formatted_corpus_paths, total_accuracy, iteration, test_set_params):
-    # Unpack test_set_params
-    lm.prepare_test_set(**test_set_params)
-=======
 def check_data_leakage(training_corpora, test_set):
     for corpus_name, test_words in test_set.items():
         training_words = training_corpora[corpus_name]
@@ -596,7 +442,6 @@
     lm.save_training_and_test_words(iteration)
 
     formatted_corpus_paths = {corpus_name: lm.generate_formatted_corpus(corpus_name, path=f'{corpus_name}_formatted_corpus.txt') for corpus_name in corpora}
->>>>>>> a7e02c80
 
     with ThreadPoolExecutor() as executor:
         futures = {executor.submit(lm.generate_and_load_models, corpus_name, corpus_path): corpus_name for corpus_name, corpus_path in formatted_corpus_paths.items()}
@@ -630,20 +475,13 @@
     lm = LanguageModel(q_range=(6, 6))
     lm.load_corpora(use_test_set=False)
 
-<<<<<<< HEAD
-
-
     formatted_corpus_paths = {
         corpus_name: lm.generate_formatted_corpus(corpus_name, path=f'{corpus_name}_formatted_corpus.txt')
         for corpus_name in corpora
     }
 
     for iteration in range(1, iterations + 1):
-        main_iteration(lm, formatted_corpus_paths, total_accuracy, iteration, test_set_params)
-=======
-    for iteration in range(1, iterations + 1):
-        main_iteration(lm, corpora, total_accuracy, iteration)
->>>>>>> a7e02c80
+        main_iteration(lm, formatted_corpus_paths, total_accuracy, iteration)
 
     averaged_accuracy = calculate_average_accuracies(total_accuracy, iterations)
     print_accuracies(averaged_accuracy, f"Averaged accuracy over {iterations} iterations")
